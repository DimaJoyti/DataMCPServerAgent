# DataMCPServerAgent

A sophisticated Python-based agent system that combines context-aware memory, adaptive learning, and enhanced tool selection capabilities. Built on top of Bright Data's MCP (Model Context Protocol) server.

[![License: MIT](https://img.shields.io/badge/License-MIT-yellow.svg)](https://opensource.org/licenses/MIT)
[![Python 3.8+](https://img.shields.io/badge/python-3.8+-blue.svg)](https://www.python.org/downloads/)

## Features

- **Context-Aware Memory**: Maintains and utilizes contextual information across interactions
- **Adaptive Learning**: Learns from user interactions and feedback to improve responses
- **Enhanced Tool Selection**: Sophisticated tool selection and performance tracking
- **Multi-Agent Learning**: Collaborative learning capabilities across multiple agent instances
- **Reinforcement Learning**: Continuous improvement through reward-based learning
- **Distributed Memory**: Scalable memory persistence across Redis and MongoDB backends with caching
- **Knowledge Graph Integration**: Enhanced context understanding through entity and relationship modeling
- **Enhanced Error Recovery**: Sophisticated retry strategies, automatic fallback mechanisms, and self-healing capabilities
- **Advanced Error Analysis**: Error clustering, root cause analysis, correlation analysis, and predictive error detection
- **Advanced Agent Orchestration**: Sophisticated multi-step reasoning, planning, meta-reasoning, and reflection systems
- **Bright Data Integration**: Seamless integration with Bright Data's web unlocker and proxy services

## 🏗️ Data Pipeline System

### Enterprise Data Processing Infrastructure

- **Pipeline Orchestration**: Advanced workflow management with dependency resolution
- **Data Ingestion**: Batch and streaming data ingestion from multiple sources
- **Data Transformation**: ETL/ELT pipelines with validation and quality checks
- **Processing Engines**: Parallel batch processing and real-time stream processing
- **Monitoring & Observability**: Comprehensive metrics and monitoring
- **Storage Integration**: Unified access to databases, object storage, and file systems

### Supported Data Sources

- **Databases**: PostgreSQL, MySQL, SQLite, MongoDB
- **Files**: CSV, JSON, Parquet, Excel
- **APIs**: REST APIs with authentication and pagination
- **Object Storage**: S3-compatible storage (AWS S3, MinIO)
- **Streaming**: Apache Kafka, Redis Streams

### Processing Capabilities

- **Batch Processing**: Large-scale data processing with parallel execution
- **Stream Processing**: Real-time data processing with windowing
- **Data Validation**: Schema validation and quality checks
- **Error Handling**: Retry mechanisms and error recovery
- **Scheduling**: Cron-based pipeline scheduling

## 📄 Document Processing Pipeline

### Advanced Document Processing System

- **Multi-format Support**: PDF, DOCX, HTML, Markdown, TXT, Excel, PowerPoint, CSV
- **Intelligent Chunking**: Text, semantic, and adaptive chunking strategies
- **AI Vectorization**: OpenAI, HuggingFace, Cloudflare AI embeddings
- **Vector Stores**: Memory, ChromaDB, FAISS, Pinecone, Weaviate support
- **Hybrid Search**: Vector + keyword search with filtering
- **Web Interface**: FastAPI REST API with interactive UI
- **Async Processing**: Parallel processing with task queues
- **Real-time Monitoring**: Progress tracking and performance metrics

### Quick Start - Document Pipeline

```bash
# Install pipeline dependencies
python install_pipeline_deps.py

# Start web interface
python start_web_interface.py

# Test the pipeline
python test_pipeline.py
```

### Web Interface Access
- **API Documentation**: http://localhost:8000/docs
- **Interactive UI**: http://localhost:8000/ui
- **Health Check**: http://localhost:8000/health

## Prerequisites

- Python 3.8 or higher
- Node.js (for Bright Data MCP)
- Bright Data MCP credentials
- Anthropic API key (for Claude model)

## Installation

1. Clone the repository:

```bash
git clone https://github.com/DimaJoyti/DataMCPServerAgent.git
cd DataMCPServerAgent
```

2. Install dependencies:

```bash
uv pip install -r requirements.txt
```

3. Set up environment variables:

```bash
cp .env.example .env
```

Then edit `.env` with your credentials.

## Usage

Basic usage:

```python
from src.core.main import chat_with_agent

# Start the agent
asyncio.run(chat_with_agent())
```

For advanced features:

```python
from src.core.advanced_enhanced_main import chat_with_advanced_enhanced_agent

# Start the advanced enhanced agent
asyncio.run(chat_with_advanced_enhanced_agent())
```

For reinforcement learning:

```python
from src.core.reinforcement_learning_main import chat_with_rl_agent

# Start the reinforcement learning agent
asyncio.run(chat_with_rl_agent())
```

For distributed memory:

```python
from src.core.distributed_memory_main import chat_with_distributed_memory_agent

# Start the distributed memory agent
asyncio.run(chat_with_distributed_memory_agent())
```

For knowledge graph integration:

```python
from src.core.knowledge_graph_main import chat_with_knowledge_graph_agent

# Start the knowledge graph agent
asyncio.run(chat_with_knowledge_graph_agent())
```

For enhanced error recovery:

```python
from src.core.error_recovery_main import chat_with_error_recovery_agent

# Start the error recovery agent
asyncio.run(chat_with_error_recovery_agent())
```

<<<<<<< HEAD
For advanced orchestration (NEW):

```python
from src.core.orchestration_main import chat_with_orchestrated_agent

# Start the advanced orchestrated agent system
asyncio.run(chat_with_orchestrated_agent())
=======
For data pipeline processing:

```python
from src.core.data_pipeline_main import chat_with_data_pipeline_system

# Start the data pipeline system
asyncio.run(chat_with_data_pipeline_system())
```

Or run the data pipeline example:

```python
# Run the comprehensive data pipeline example
python examples/data_pipeline_example.py
>>>>>>> 65bb9312
```

See the `examples/` directory for more usage examples.

## 📚 Documentation

Comprehensive documentation is available in the `docs/` directory:

<<<<<<< HEAD
- [Installation Guide](docs/installation.md)
- [Architecture Overview](docs/architecture.md)
- [Usage Guide](docs/usage.md)
- [Memory Management](docs/memory.md)
- [Distributed Memory](docs/distributed_memory.md)
- [Knowledge Graph](docs/knowledge_graph.md)
- [Multi-Agent Learning](docs/multi_agent_learning.md)
- [Reinforcement Learning](docs/reinforcement_learning.md)
- [Reinforcement Learning Memory Persistence](docs/reinforcement_learning_memory.md)
- [Error Recovery](docs/error_recovery.md)
- [Advanced Error Analysis](docs/advanced_error_analysis.md)
- [Advanced Agent Orchestration](docs/orchestration.md)
- [Custom Tools](docs/custom_tools.md)
- [Tool Development Guide](docs/tool_development.md)
- [Contributing Guide](docs/contributing.md)
=======
### 🏗️ Architecture & Design
- [System Architecture Blueprint](docs/system_architecture_blueprint.md) - Comprehensive system architecture overview
- [Component Specifications](docs/component_specifications.md) - Detailed component interfaces and specifications
- [Data Flow & Integration](docs/data_flow_integration.md) - Data flow patterns and integration architecture
- [Architecture Overview](docs/architecture.md) - High-level system architecture

### 🚀 Deployment & Operations
- [Deployment & Operations Guide](docs/deployment_operations.md) - Complete deployment and operational procedures
- [API Reference](docs/api_reference.md) - Comprehensive REST API and SDK documentation
- [Installation Guide](docs/installation.md) - Setup and installation instructions

### 🔧 Feature Guides
- [Data Pipeline Guide](docs/data_pipeline_guide.md) - Enterprise data processing capabilities
- [Memory Management](docs/memory.md) - Memory system overview
- [Distributed Memory](docs/distributed_memory.md) - Distributed memory architecture
- [Knowledge Graph](docs/knowledge_graph.md) - Knowledge graph integration
- [Multi-Agent Learning](docs/multi_agent_learning.md) - Multi-agent coordination
- [Reinforcement Learning](docs/reinforcement_learning.md) - RL capabilities
- [Reinforcement Learning Memory Persistence](docs/reinforcement_learning_memory.md) - RL memory systems
- [Error Recovery](docs/error_recovery.md) - Error handling systems
- [Advanced Error Analysis](docs/advanced_error_analysis.md) - Advanced error analysis

### 💻 Development & Usage
- [Usage Guide](docs/usage.md) - Getting started guide
- [Custom Tools](docs/custom_tools.md) - Building custom tools and integrations
- [Tool Development Guide](docs/tool_development.md) - Development best practices
- [Contributing Guide](docs/contributing.md) - How to contribute to the project
>>>>>>> 65bb9312

## Contributing

See [Contributing Guide](docs/contributing.md) for guidelines on how to contribute to this project.

## License

This project is licensed under the MIT License - see the [LICENSE](LICENSE) file for details.

## Acknowledgments

- Bright Data for their MCP server implementation
- Anthropic for the Claude model API
- The LangChain community for various tools and utilities

## Contact

- GitHub: [@DimaJoyti](https://github.com/DimaJoyti)<|MERGE_RESOLUTION|>--- conflicted
+++ resolved
@@ -163,7 +163,6 @@
 asyncio.run(chat_with_error_recovery_agent())
 ```
 
-<<<<<<< HEAD
 For advanced orchestration (NEW):
 
 ```python
@@ -171,7 +170,6 @@
 
 # Start the advanced orchestrated agent system
 asyncio.run(chat_with_orchestrated_agent())
-=======
 For data pipeline processing:
 
 ```python
@@ -186,7 +184,6 @@
 ```python
 # Run the comprehensive data pipeline example
 python examples/data_pipeline_example.py
->>>>>>> 65bb9312
 ```
 
 See the `examples/` directory for more usage examples.
@@ -195,7 +192,6 @@
 
 Comprehensive documentation is available in the `docs/` directory:
 
-<<<<<<< HEAD
 - [Installation Guide](docs/installation.md)
 - [Architecture Overview](docs/architecture.md)
 - [Usage Guide](docs/usage.md)
@@ -211,7 +207,6 @@
 - [Custom Tools](docs/custom_tools.md)
 - [Tool Development Guide](docs/tool_development.md)
 - [Contributing Guide](docs/contributing.md)
-=======
 ### 🏗️ Architecture & Design
 - [System Architecture Blueprint](docs/system_architecture_blueprint.md) - Comprehensive system architecture overview
 - [Component Specifications](docs/component_specifications.md) - Detailed component interfaces and specifications
@@ -239,7 +234,6 @@
 - [Custom Tools](docs/custom_tools.md) - Building custom tools and integrations
 - [Tool Development Guide](docs/tool_development.md) - Development best practices
 - [Contributing Guide](docs/contributing.md) - How to contribute to the project
->>>>>>> 65bb9312
 
 ## Contributing
 
